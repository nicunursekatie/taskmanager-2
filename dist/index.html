--- conflicted
+++ resolved
@@ -5,11 +5,7 @@
     <link rel="icon" type="image/svg+xml" href="/vite.svg" />
     <meta name="viewport" content="width=device-width, initial-scale=1.0" />
     <title>Vite + React + TS</title>
-<<<<<<< HEAD
-    <script type="module" crossorigin src="/taskmanager-2/assets/index-BFDLsjOJ.js"></script>
-=======
     <script type="module" crossorigin src="/taskmanager-2/assets/index-CmwEAHBN.js"></script>
->>>>>>> 6bcca09c
     <link rel="stylesheet" crossorigin href="/taskmanager-2/assets/index-CqPvIYOf.css">
   </head>
   <body>
