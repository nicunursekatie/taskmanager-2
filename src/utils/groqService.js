// groqService.js - Task breakdown using Groq API
import { ENV } from './env';

// Check if API key is configured (keep this function as is)
export function checkApiKeyStatus() {
  const hasKey = Boolean(ENV.GROQ_API_KEY);
  if (!hasKey) {
    console.error('Groq API key not found in environment variables');
  }
  return hasKey;
}

export async function breakdownTask(taskTitle, taskDescription = '') {
<<<<<<< HEAD
  // Get fresh API key (in case it was just set in Settings)
  const envKey = import.meta.env.VITE_GROQ_API_KEY || '';
  const localKey = localStorage.getItem('GROQ_API_KEY') || '';
  const apiKey = (localKey || envKey).trim(); // Prefer localStorage over env
  
  // Debug API key (v2)
  console.log('=== API Key Debug v2 ===', new Date().toISOString());
  console.log('Has env key:', Boolean(envKey));
  console.log('Has local key:', Boolean(localKey));
  console.log('Final key length:', apiKey.length);
  console.log('Final key prefix:', apiKey.substring(0, 8) + '...');
  console.log('Key source:', envKey ? 'env' : localKey ? 'localStorage' : 'none');
  console.log('Raw local storage value:', localStorage.getItem('GROQ_API_KEY'));

  // Test API key validity first
  try {
    console.log('Testing API key validity...');
    const testResponse = await fetch('https://api.groq.com/openai/v1/models', {
      headers: { 'Authorization': `Bearer ${apiKey}` }
    });
    
    if (!testResponse.ok) {
      const errorData = await testResponse.text();
      console.error('API key test failed:', testResponse.status, errorData);
      throw new Error('Invalid API key. Please check your Groq API key in Settings.');
    }
    
    const modelsData = await testResponse.json();
    console.log('Available models:', modelsData.data?.map(m => m.id) || 'Unable to fetch');
  } catch (error) {
    console.error('API key validation failed:', error);
    throw new Error('Invalid API key. Please check your Groq API key in Settings.');
  }
  
  // Validate API key
  if (!apiKey) {
    throw new Error('Groq API key not configured. Please set your API key in Settings or add VITE_GROQ_API_KEY to your .env file.');
=======
  console.log('[groqService] breakdownTask called with:', { taskTitle, taskDescription });
  console.log('[groqService] API Key from ENV:', ENV.GROQ_API_KEY ? ENV.GROQ_API_KEY.substring(0, 8) + '...' : 'Not available');

  // Validate API key
  if (!ENV.GROQ_API_KEY) {
    console.error('[groqService] Error: Groq API key not configured.');
    throw new Error('Groq API key not configured. Please add VITE_GROQ_API_KEY to your .env file.');
>>>>>>> 864aed3a
  }

  // Validate input
  if (!taskTitle || taskTitle.trim().length < 2) {
    console.error('[groqService] Error: Task title too short.');
    throw new Error('Task title is too short to break down');
  }

<<<<<<< HEAD
  // Try different models in order of preference (most commonly available)
  const models = [
    'llama3-8b-8192',
    'llama3-70b-8192',
    'mixtral-8x7b-32768',
    'gemma-7b-it'
  ];

  for (const model of models) {
    try {
      console.log(`Trying model: ${model}`);
      const response = await fetch('https://api.groq.com/openai/v1/chat/completions', {
        method: 'POST',
        headers: {
          'Content-Type': 'application/json',
          'Authorization': `Bearer ${apiKey}`
        },
        body: JSON.stringify({
          model: model,
          messages: [
            {
              role: 'system',
              content: `Break down tasks into 3-5 actionable subtasks. 
=======
  const apiUrl = 'https://api.groq.com/openai/v1/chat/completions';
  const requestBody = {
    model: 'llama2-70b-4096',
    messages: [
      {
        role: 'system',
        content: `Break down tasks into 3-5 actionable subtasks. 
>>>>>>> 864aed3a
Return ONLY a numbered list with no introduction or explanation.
Each subtask should be clear and specific.

Example output:
1. Research topic and gather resources
2. Create outline with main points
3. Write first draft
4. Review and edit
5. Finalize and format`
<<<<<<< HEAD
            },
            {
              role: 'user',
              content: `Task: ${taskTitle}${taskDescription ? `\nContext: ${taskDescription}` : ''}`
            }
          ],
          temperature: 0.3,
          max_tokens: 200
        })
      });

      // Handle API errors
      if (!response.ok) {
        const errorData = await response.text();
        console.error(`Groq API error with model ${model}:`, response.status, errorData);
        
        if (response.status === 401) {
          throw new Error('Invalid API key. Please check your Groq API key.');
        } else if (response.status === 429) {
          throw new Error('Rate limit exceeded. Please try again later.');
        } else if (response.status === 400 && errorData.includes('model')) {
          // Model not available, try next one
          console.log(`Model ${model} not available, trying next...`);
          continue;
        } else {
          throw new Error(`API error: ${response.status}`);
        }
=======
      },
      {
        role: 'user',
        content: `Task: ${taskTitle}${taskDescription ? `\nContext: ${taskDescription}` : ''}`
      }
    ],
    temperature: 0.3,
    max_tokens: 200
  };
  
  const requestHeaders = {
    'Content-Type': 'application/json',
    'Authorization': `Bearer ${ENV.GROQ_API_KEY}`
  };

  console.log('[groqService] Fetching URL:', apiUrl);
  console.log('[groqService] Request Headers:', { ...requestHeaders, Authorization: requestHeaders.Authorization.substring(0, 15) + '...' }); // Log a truncated auth header
  console.log('[groqService] Request Body:', JSON.stringify(requestBody, null, 2));

  try {
    const response = await fetch(apiUrl, {
      method: 'POST',
      headers: requestHeaders,
      body: JSON.stringify(requestBody)
    });

    console.log('[groqService] Raw Response Status:', response.status);
    const responseText = await response.text(); // Get raw text first
    console.log('[groqService] Raw Response Text:', responseText);

    // Handle API errors
    if (!response.ok) {
      console.error('[groqService] Groq API error:', response.status, responseText);
      if (response.status === 401) {
        throw new Error('Invalid API key. Please check your Groq API key.');
      } else if (response.status === 429) {
        throw new Error('Rate limit exceeded. Please try again later.');
      } else {
        throw new Error(`API error: ${response.status}`);
>>>>>>> 864aed3a
      }

<<<<<<< HEAD
      // Parse response
      const data = await response.json();
      const content = data.choices?.[0]?.message?.content || '';

      // Extract subtasks from numbered list
      const subtasks = content
        .split('\n')
        .map(line => line.trim())
        .filter(line => /^\d+[\.\)]\s*.+/.test(line)) // Match numbered items
        .map(line => line.replace(/^\d+[\.\)]\s*/, '')) // Remove numbering
        .filter(task => task.length > 0);

      // Validate results
      if (subtasks.length === 0) {
        console.log(`Model ${model} returned no valid subtasks, trying next...`);
        continue;
      }

      console.log(`Successfully generated subtasks with model: ${model}`);
      return subtasks;

    } catch (error) {
      // Re-throw API key errors immediately
      if (error.message.includes('API key')) {
        throw error;
      }
      
      // Log model-specific errors and continue to next model
      console.log(`Model ${model} failed:`, error.message);
      if (model === models[models.length - 1]) {
        // This was the last model, re-throw the error
        throw error;
      }
    }
=======
    // Parse response (assuming it's JSON after checking response.ok)
    const data = JSON.parse(responseText); // Parse from the text we already read
    console.log('[groqService] Parsed Response Data:', data);
    const content = data.choices?.[0]?.message?.content || '';
    console.log('[groqService] Extracted Content:', content);

    // Extract subtasks from numbered list
    const subtasks = content
      .split('\n')
      .map(line => line.trim())
      .filter(line => /^\d+[\.\)]\s*.+/.test(line)) // Match numbered items
      .map(line => line.replace(/^\d+[\.\)]\s*/, '')) // Remove numbering
      .filter(task => task.length > 0);
    console.log('[groqService] Extracted Subtasks:', subtasks);

    // Validate results
    if (subtasks.length === 0 && !content.startsWith('NEEDS_CLARIFICATION')) { // Adjusted condition slightly if clarification is a valid non-subtask response
        console.warn('[groqService] No subtasks extracted from content:', content);
        // Decide if this should be an error or if an empty list is acceptable for some API responses.
        // For now, keeping the original logic:
        throw new Error('Failed to generate subtasks. Please try again.');
    }
    
    return subtasks;

  } catch (error) {
    console.error('[groqService] Catch block error:', error);
    // Re-throw API key errors
    if (error.message.includes('API key')) {
      throw error;
    }
    
    // Log other errors and throw user-friendly message
    // console.error('Task breakdown error:', error); // Already logged by the line above
    throw new Error('Failed to break down task. Please check your connection and try again.');
>>>>>>> 864aed3a
  }

  // If we get here, all models failed
  throw new Error('Failed to break down task with any available model. Please try again later.');
}<|MERGE_RESOLUTION|>--- conflicted
+++ resolved
@@ -1,72 +1,52 @@
 // groqService.js - Task breakdown using Groq API
+
 import { ENV } from './env';
 
-// Check if API key is configured (keep this function as is)
+// Check if API key is configured
 export function checkApiKeyStatus() {
   const hasKey = Boolean(ENV.GROQ_API_KEY);
-  if (!hasKey) {
-    console.error('Groq API key not found in environment variables');
-  }
   return hasKey;
 }
 
+/**
+ * Breaks down a task into smaller subtasks using Groq API
+ * @param {string} taskTitle - The task to break down
+ * @param {string} taskDescription - Optional additional context
+ * @returns {Promise<Array<string>>} - Array of subtask titles
+ */
 export async function breakdownTask(taskTitle, taskDescription = '') {
-<<<<<<< HEAD
   // Get fresh API key (in case it was just set in Settings)
   const envKey = import.meta.env.VITE_GROQ_API_KEY || '';
   const localKey = localStorage.getItem('GROQ_API_KEY') || '';
   const apiKey = (localKey || envKey).trim(); // Prefer localStorage over env
   
-  // Debug API key (v2)
-  console.log('=== API Key Debug v2 ===', new Date().toISOString());
-  console.log('Has env key:', Boolean(envKey));
-  console.log('Has local key:', Boolean(localKey));
-  console.log('Final key length:', apiKey.length);
-  console.log('Final key prefix:', apiKey.substring(0, 8) + '...');
-  console.log('Key source:', envKey ? 'env' : localKey ? 'localStorage' : 'none');
-  console.log('Raw local storage value:', localStorage.getItem('GROQ_API_KEY'));
 
   // Test API key validity first
   try {
-    console.log('Testing API key validity...');
     const testResponse = await fetch('https://api.groq.com/openai/v1/models', {
       headers: { 'Authorization': `Bearer ${apiKey}` }
     });
     
     if (!testResponse.ok) {
       const errorData = await testResponse.text();
-      console.error('API key test failed:', testResponse.status, errorData);
       throw new Error('Invalid API key. Please check your Groq API key in Settings.');
     }
     
     const modelsData = await testResponse.json();
-    console.log('Available models:', modelsData.data?.map(m => m.id) || 'Unable to fetch');
   } catch (error) {
-    console.error('API key validation failed:', error);
     throw new Error('Invalid API key. Please check your Groq API key in Settings.');
   }
   
   // Validate API key
   if (!apiKey) {
     throw new Error('Groq API key not configured. Please set your API key in Settings or add VITE_GROQ_API_KEY to your .env file.');
-=======
-  console.log('[groqService] breakdownTask called with:', { taskTitle, taskDescription });
-  console.log('[groqService] API Key from ENV:', ENV.GROQ_API_KEY ? ENV.GROQ_API_KEY.substring(0, 8) + '...' : 'Not available');
-
-  // Validate API key
-  if (!ENV.GROQ_API_KEY) {
-    console.error('[groqService] Error: Groq API key not configured.');
-    throw new Error('Groq API key not configured. Please add VITE_GROQ_API_KEY to your .env file.');
->>>>>>> 864aed3a
   }
 
   // Validate input
   if (!taskTitle || taskTitle.trim().length < 2) {
-    console.error('[groqService] Error: Task title too short.');
     throw new Error('Task title is too short to break down');
   }
 
-<<<<<<< HEAD
   // Try different models in order of preference (most commonly available)
   const models = [
     'llama3-8b-8192',
@@ -77,7 +57,6 @@
 
   for (const model of models) {
     try {
-      console.log(`Trying model: ${model}`);
       const response = await fetch('https://api.groq.com/openai/v1/chat/completions', {
         method: 'POST',
         headers: {
@@ -90,15 +69,6 @@
             {
               role: 'system',
               content: `Break down tasks into 3-5 actionable subtasks. 
-=======
-  const apiUrl = 'https://api.groq.com/openai/v1/chat/completions';
-  const requestBody = {
-    model: 'llama2-70b-4096',
-    messages: [
-      {
-        role: 'system',
-        content: `Break down tasks into 3-5 actionable subtasks. 
->>>>>>> 864aed3a
 Return ONLY a numbered list with no introduction or explanation.
 Each subtask should be clear and specific.
 
@@ -108,7 +78,6 @@
 3. Write first draft
 4. Review and edit
 5. Finalize and format`
-<<<<<<< HEAD
             },
             {
               role: 'user',
@@ -123,7 +92,6 @@
       // Handle API errors
       if (!response.ok) {
         const errorData = await response.text();
-        console.error(`Groq API error with model ${model}:`, response.status, errorData);
         
         if (response.status === 401) {
           throw new Error('Invalid API key. Please check your Groq API key.');
@@ -131,55 +99,12 @@
           throw new Error('Rate limit exceeded. Please try again later.');
         } else if (response.status === 400 && errorData.includes('model')) {
           // Model not available, try next one
-          console.log(`Model ${model} not available, trying next...`);
           continue;
         } else {
           throw new Error(`API error: ${response.status}`);
         }
-=======
-      },
-      {
-        role: 'user',
-        content: `Task: ${taskTitle}${taskDescription ? `\nContext: ${taskDescription}` : ''}`
-      }
-    ],
-    temperature: 0.3,
-    max_tokens: 200
-  };
-  
-  const requestHeaders = {
-    'Content-Type': 'application/json',
-    'Authorization': `Bearer ${ENV.GROQ_API_KEY}`
-  };
-
-  console.log('[groqService] Fetching URL:', apiUrl);
-  console.log('[groqService] Request Headers:', { ...requestHeaders, Authorization: requestHeaders.Authorization.substring(0, 15) + '...' }); // Log a truncated auth header
-  console.log('[groqService] Request Body:', JSON.stringify(requestBody, null, 2));
-
-  try {
-    const response = await fetch(apiUrl, {
-      method: 'POST',
-      headers: requestHeaders,
-      body: JSON.stringify(requestBody)
-    });
-
-    console.log('[groqService] Raw Response Status:', response.status);
-    const responseText = await response.text(); // Get raw text first
-    console.log('[groqService] Raw Response Text:', responseText);
-
-    // Handle API errors
-    if (!response.ok) {
-      console.error('[groqService] Groq API error:', response.status, responseText);
-      if (response.status === 401) {
-        throw new Error('Invalid API key. Please check your Groq API key.');
-      } else if (response.status === 429) {
-        throw new Error('Rate limit exceeded. Please try again later.');
-      } else {
-        throw new Error(`API error: ${response.status}`);
->>>>>>> 864aed3a
       }
 
-<<<<<<< HEAD
       // Parse response
       const data = await response.json();
       const content = data.choices?.[0]?.message?.content || '';
@@ -194,11 +119,9 @@
 
       // Validate results
       if (subtasks.length === 0) {
-        console.log(`Model ${model} returned no valid subtasks, trying next...`);
         continue;
       }
 
-      console.log(`Successfully generated subtasks with model: ${model}`);
       return subtasks;
 
     } catch (error) {
@@ -208,49 +131,11 @@
       }
       
       // Log model-specific errors and continue to next model
-      console.log(`Model ${model} failed:`, error.message);
       if (model === models[models.length - 1]) {
         // This was the last model, re-throw the error
         throw error;
       }
     }
-=======
-    // Parse response (assuming it's JSON after checking response.ok)
-    const data = JSON.parse(responseText); // Parse from the text we already read
-    console.log('[groqService] Parsed Response Data:', data);
-    const content = data.choices?.[0]?.message?.content || '';
-    console.log('[groqService] Extracted Content:', content);
-
-    // Extract subtasks from numbered list
-    const subtasks = content
-      .split('\n')
-      .map(line => line.trim())
-      .filter(line => /^\d+[\.\)]\s*.+/.test(line)) // Match numbered items
-      .map(line => line.replace(/^\d+[\.\)]\s*/, '')) // Remove numbering
-      .filter(task => task.length > 0);
-    console.log('[groqService] Extracted Subtasks:', subtasks);
-
-    // Validate results
-    if (subtasks.length === 0 && !content.startsWith('NEEDS_CLARIFICATION')) { // Adjusted condition slightly if clarification is a valid non-subtask response
-        console.warn('[groqService] No subtasks extracted from content:', content);
-        // Decide if this should be an error or if an empty list is acceptable for some API responses.
-        // For now, keeping the original logic:
-        throw new Error('Failed to generate subtasks. Please try again.');
-    }
-    
-    return subtasks;
-
-  } catch (error) {
-    console.error('[groqService] Catch block error:', error);
-    // Re-throw API key errors
-    if (error.message.includes('API key')) {
-      throw error;
-    }
-    
-    // Log other errors and throw user-friendly message
-    // console.error('Task breakdown error:', error); // Already logged by the line above
-    throw new Error('Failed to break down task. Please check your connection and try again.');
->>>>>>> 864aed3a
   }
 
   // If we get here, all models failed
